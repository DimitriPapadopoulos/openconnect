--- conflicted
+++ resolved
@@ -30,12 +30,9 @@
        <li>Improve GlobalProtect login argument decoding (<a href="https://gitlab.com/openconnect/openconnect/-/merge_requests/143">!143</a>)</li>)
        <li>Add detection of authentication expiration date, intended to allow front-ends to cache and reuse authentication cookies/sessions (<a href="https://gitlab.com/openconnect/openconnect/-/merge_requests/156">!156</a>)</li>
        <li>Small bug fixes and clarification of many logging messages.</li>
-<<<<<<< HEAD
        <li>Support more Juniper login forms, including some SSO forms (<a href="https://gitlab.com/openconnect/openconnect/-/merge_requests/171">!171</a>)</li>
        <li>Automatically build Windows installers for OpenConnect command-line interface (<a href="https://gitlab.com/openconnect/openconnect/-/merge_requests/176">!176</a>)</li>
-=======
        <li>Restore compatibility with newer Cisco servers, by no longer sending them the <tt>X-AnyConnect-Platform</tt> header (<a href="https://gitlab.com/openconnect/openconnect/-/issues/101">#101</a>, <a href="https://gitlab.com/openconnect/openconnect/-/merge_requests/175">!175</a>)</li>
->>>>>>> c572e742
      </ul><br/>
   </li>
   <li><b><a href="ftp://ftp.infradead.org/pub/openconnect/openconnect-8.10.tar.gz">OpenConnect v8.10</a></b>
