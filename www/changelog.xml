<PAGE>
	<INCLUDE file="inc/header.tmpl" />

	<VAR match="VAR_SEL_INDEX" replace="selected" />
	<VAR match="VAR_SEL_CHANGELOG" replace="selected" />
	<PARSE file="menu1.xml" />
	<PARSE file="menu2.xml" />

	<INCLUDE file="inc/content.tmpl" />

    	<h1>Changelog</h1>

<p>For full changelog entries including the latest development, see
<a href="https://git.infradead.org/users/dwmw2/openconnect.git">gitweb</a>.</p>
<ul>
   <li><b>OpenConnect HEAD</b>
     <ul>
<<<<<<< HEAD
       <li>Rebuild test suite certificate chains (which had expired: <a href="https://gitlab.com/openconnect/openconnect/-/issues/609">#609</a>) </li>
       <li>Fix stray <tt>(null)</tt> in URL path after Pulse authentication (<a href="https://gitlab.com/openconnect/openconnect/-/commit/4023bd95c3dd6b273462e0782132f70a608dc721">4023bd95</a>).</li>
       <li>Fix config XML parsing mistake that left GlobalProtect ESP non-working in v9.10 (<a href="https://gitlab.com/openconnect/openconnect/-/merge_requests/475">!475</a>).</li>
       <li>Fix case sensitivity in GPST header matching (<a href="https://gitlab.com/openconnect/openconnect/-/merge_requests/474">!474</a>).</li>
=======
       <li>Add external browser support for Windows ((<a href="https://gitlab.com/openconnect/openconnect/-/issues/553">#553</a>).</li>
       <li>Fix stray <tt>(null)</tt> in URL path after Pulse authentication.</li>
>>>>>>> d4fc4b08
     </ul><br/>
  </li>
  <li><b><a href="https://www.infradead.org/openconnect/download/openconnect-9.10.tar.gz">OpenConnect v9.10</a></b>
     <i>(<a href="https://www.infradead.org/openconnect/download/openconnect-9.10.tar.gz.asc">PGP signature</a>)</i> &#8212; 2023-05-04
     <ul>
       <li>Fix external browser authentication with KDE plasma-nm &amp;lt; 5.26.</li>
       <li>Always redirect <tt>stdout</tt> to <tt>stderr</tt> when spawning external browser.</li>
       <li>Increase default queue length to 32 packets (<a href="https://gitlab.com/openconnect/openconnect/-/issues/582">#582</a>).</li>
       <li>Make the <a href="https://www.wintun.net/">Wintun</a> Layer 3 TUN driver the default on Windows (<a href="https://gitlab.com/openconnect/openconnect/-/merge_requests/427">!427</a>).</li>
       <li>Add support for and bundle Wintun 0.14.1 (<a href="https://gitlab.com/openconnect/openconnect/-/merge_requests/294">!294</a>).</li>
       <li>Fix receiving multiple packets in one TLS frame, and single packets split across multiple TLS frames, for Array (<a href="https://gitlab.com/openconnect/openconnect/-/issues/435">#435</a>).</li>
       <li>Fix ESP failures under Windows (<a href="https://gitlab.com/openconnect/openconnect/-/issues/427">#427</a>).</li>
       <li>Add <tt>list-system-keys</tt> tool to assist Windows/MacOS users in setup.</li>
       <li>Handle idiosyncratic variation in search domain separators for all protocols (<a href="https://gitlab.com/openconnect/openconnect/-/issues/433">#433</a>, <a href="https://gitlab.com/openconnect/openconnect/-/issues/443">#443</a>, <a href="https://gitlab.com/openconnect/openconnect/-/merge_requests/388">!388</a>).</li>
       <li>Support region selection field for Pulse authentication (<a href="https://gitlab.com/openconnect/openconnect/-/merge_requests/399">!399</a>).</li>
       <li>Support modified configuration packet from Pulse 9.1R16 servers (<a href="https://gitlab.com/openconnect/openconnect/-/issues/472">#472</a>, <a href="https://gitlab.com/openconnect/openconnect/-/merge_requests/401">!401</a>)</li>
       <li>Allow hidden form fields to be populated or converted to text fields on the command line (<a href="https://gitlab.com/openconnect/openconnect/-/issues/493">#493</a>, <a href="https://gitlab.com/openconnect/openconnect/-/issues/489">#489</a>, <a href="https://gitlab.com/openconnect/openconnect/-/merge_requests/409">!409</a>)</li>
       <li>Support yet another strange way of encoding challenge-based 2FA for GlobalProtect (<a href="https://gitlab.com/openconnect/openconnect/-/issues/495">#495</a>, <a href="https://gitlab.com/openconnect/openconnect/-/merge_requests/411">!411</a>)</li>
       <li>Add <tt>--sni</tt> option (and corresponding C and Java API functions) to allow <a href="https://en.wikipedia.org/wiki/Domain_fronting">domain-fronting</a> connections in censored/filtered network environments (<a href="https://gitlab.com/openconnect/openconnect/-/merge_requests/297">!297</a>, <a href="https://gitlab.com/openconnect/openconnect/-/merge_requests/451">!451</a>).</li>
       <li>Parrot a GlobalProtect server's software version, if present, as the client version (<a href="https://gitlab.com/openconnect/openconnect/merge_requests/333">!333</a>)</li>
       <li>Fix NULL pointer dereference that has left Android builds broken since v8.20 (<a href="https://gitlab.com/openconnect/openconnect/-/merge_requests/389">!389</a>).</li>
       <li>Fix Fortinet authentication bug where repeated SVPNCOOKIE causes segfaults (<a href="https://gitlab.com/openconnect/openconnect/-/issues/514">#514</a>, <a href="https://gitlab.com/openconnect/openconnect/-/merge_requests/418">!418</a>).</li>
       <li>Support F5 VPNs which encode authentication forms only in JSON, not in HTML (<a href="https://gitlab.com/openconnect/openconnect/-/issues/512">#512</a>, <a href="https://gitlab.com/openconnect/openconnect/-/merge_requests/431">!431</a>).</li>
       <li>Persist Windows installers for tagged builds (<a href="https://gitlab.com/openconnect/openconnect/-/issues/463">#463</a>, <a href="https://gitlab.com/openconnect/openconnect/-/merge_requests/391">!391</a>).</li>
       <li>Support simultaneous IPv6 and Legacy IP ("dual-stack") for Fortinet (<a href="https://gitlab.com/openconnect/openconnect/-/issues/568">#568</a>, <a href="https://gitlab.com/openconnect/openconnect/-/merge_requests/456">!456</a>).</li>
       <li>Support "FTM-push" token mode for Fortinet VPNs (<a href="https://gitlab.com/openconnect/openconnect/-/issues/555">#555</a>, <a href="https://gitlab.com/openconnect/openconnect/-/merge_requests/450">!450</a>).</li>
       <li>Send IPv6-compatible version string in Pulse IF/T session establishment, and avoid its ESP/IP version layering idiocy on newer servers (<a href="https://gitlab.com/openconnect/openconnect/-/issues/506">#506</a>, <a href="https://gitlab.com/openconnect/openconnect/-/merge_requests/414">!414</a>)</li>
       <li>Add <tt>--no-external-auth</tt> option to not advertise external-browser authentication, as a workaround for servers which behave differently when it is advertised (<a href="https://gitlab.com/openconnect/openconnect/-/issues/470">#470</a>, <a href="https://gitlab.com/openconnect/openconnect/-/merge_requests/398">!398</a>)</li>
       <li>Emulate MacOS-specific contents in the HIP report for GlobalProtect (<a href="https://gitlab.com/openconnect/openconnect/-/merge_requests/471">!471</a>).</li>
       <li>Many small improvements in server response parsing, and better logging messages and documentation.</li>
     </ul><br/>
  </li>
  <li><b><a href="https://www.infradead.org/openconnect/download/openconnect-9.01.tar.gz">OpenConnect v9.01</a></b>
     <i>(<a href="https://www.infradead.org/openconnect/download/openconnect-9.01.tar.gz.asc">PGP signature</a>)</i> &#8212; 2022-04-29
     <ul>
       <li>Fix library minor version (missing bump to 5.8).</li>
     </ul><br/>
  </li>
  <li><b><a href="https://www.infradead.org/openconnect/download/openconnect-9.00.tar.gz">OpenConnect v9.00</a></b>
     <i>(<a href="https://www.infradead.org/openconnect/download/openconnect-9.00.tar.gz.asc">PGP signature</a>)</i> &#8212; 2022-04-29
     <ul>
       <li>Add support for AnyConnect "Session Token Re-use Anchor Protocol" (STRAP) (<a href="https://gitlab.com/openconnect/openconnect/-/issues/410">#410</a>).</li>
       <li>Add support for AnyConnect "external browser" SSO mode (<a href="https://gitlab.com/openconnect/openconnect/-/merge_requests/354">!354</a>).</li>
       <li>On Windows, fix crash on tunnel setup. (<a href="https://gitlab.com/openconnect/openconnect/-/issues/370">#370</a>, <a href="https://gitlab.com/openconnect/openconnect/commit/6a2ffbbcd1c4ef0b689cce3d17154f6d4c2e3bc0">6a2ffbb</a>)</li>
       <li>Bugfix RSA SecurID token decryption and PIN entry forms, broken in v8.20. (<a href="https://gitlab.com/openconnect/openconnect/-/issues/388">#388</a>, <a href="https://gitlab.com/openconnect/openconnect/-/merge_requests/344">!344</a>)</li>
       <li>Support <a href="https://www.cisco.com/c/en/us/support/docs/security/anyconnect-secure-mobility-client-v4x/212483-configure-asa-as-the-ssl-gateway-for-any.html">Cisco's multiple-certificate authentication</a> (<a href="https://gitlab.com/openconnect/openconnect/-/merge_requests/194">!194</a>).</li>
       <li>Append <tt>internal=no</tt> to GlobalProtect authentication/configuration forms, for compatibility with servers which apparently require this to function properly. (<a href="https://gitlab.com/openconnect/openconnect/-/issues/246">#246</a>, <a href="https://gitlab.com/openconnect/openconnect/-/merge_requests/337">!337</a>)</li>
       <li>Revert GlobalProtect default route handling change from v8.20. (<a href="https://gitlab.com/openconnect/openconnect/-/merge_requests/367">!367</a>)</li>
       <li>Support split-exclude routes for Fortinet. (<a href="https://gitlab.com/openconnect/openconnect/-/issues/394">#394</a>, <a href="https://gitlab.com/openconnect/openconnect/-/merge_requests/345">!345</a>)</li>
       <li>Add <tt>openconnect_set_useragent()</tt> function.</li>
       <li>Add webview callback and SAML/SSO support for AnyConnect, GlobalProtect. (<a href="https://gitlab.com/openconnect/openconnect/-/merge_requests/126">!126</a>).</li>
     </ul><br/>
  </li>
  <li><b><a href="https://www.infradead.org/openconnect/download/openconnect-8.20.tar.gz">OpenConnect v8.20</a></b>
     <i>(<a href="https://www.infradead.org/openconnect/download/openconnect-8.20.tar.gz.asc">PGP signature</a>)</i> &#8212; 2022-02-20
     <ul>
       <li>When the queue length <i>(<tt>-Q</tt> option)</i> is 16 or more, try using <a
       href="https://www.redhat.com/en/blog/virtqueues-and-virtio-ring-how-data-travels">vhost-net</a> to accelerate tun device access.</li>
       <li>Use <tt>epoll()</tt> where available.</li>
       <li>Support non-AEAD ciphersuites in DTLSv1.2 with AnyConnect. (<a href="https://gitlab.com/openconnect/openconnect/-/issues/249">#249</a>)</li>
       <li>Make <tt>tncc-emulate.py</tt> work with Python 3.7+. (<a href="https://gitlab.com/openconnect/openconnect/-/issues/152">#152</a>, <a href="https://gitlab.com/openconnect/openconnect/merge_requests/120">!120</a>)</li>
       <li>Emulated a newer version of GlobalProtect official clients, 5.1.5-8; was 4.0.2-19 (<a href="https://gitlab.com/openconnect/openconnect/issues/176">#176</a>, <a href="https://gitlab.com/openconnect/openconnect/merge_requests/131">!131</a>)</li>
       <li>Support Juniper login forms containing both password and 2FA token (<a href="https://gitlab.com/openconnect/openconnect/-/merge_requests/121">!121</a>)</li>
       <li>Explicitly disable 3DES and RC4, unless enabled with <tt>--allow-insecure-crypto</tt> (<a href="https://gitlab.com/openconnect/openconnect/-/merge_requests/114">!114</a>)</li>
       <li>Add obsolete-server-crypto test (<a href="https://gitlab.com/openconnect/openconnect/-/merge_requests/114">!114</a>)</li>
       <li>Allow protocols to delay tunnel setup and shutdown (<a href="https://gitlab.com/openconnect/openconnect/-/merge_requests/117">!117</a>)</li>
       <li>Support for GlobalProtect IPv6 (<a href="https://gitlab.com/openconnect/openconnect/-/merge_requests/155">!155</a> and <a href="https://gitlab.com/openconnect/openconnect/-/merge_requests/188">!188</a>; previous work in <a href="https://gitlab.com/openconnect/openconnect/commit/d6db0ec03394234d41fbec7ffc794ceeb486a8f0">d6db0ec</a>)</li>
       <li>SIGUSR1 causes OpenConnect to log detailed connection information and statistics (<a href="https://gitlab.com/openconnect/openconnect/-/merge_requests/154">!154</a>)</li>
       <li>Allow <tt>--servercert</tt> to be specified multiple times in order to accept server certificates matching more than one possible fingerprint (<a href="https://gitlab.com/openconnect/openconnect/-/merge_requests/162">!162</a>, <a href="https://gitlab.com/openconnect/openconnect/-/issues/25">#25</a>)</li>
       <li>Add insecure debugging build mode for developers (<a href="https://gitlab.com/openconnect/openconnect/-/merge_requests/112">!112</a>)</li>
       <li>Demangle default routes sent as split routes by GlobalProtect (<a href="https://gitlab.com/openconnect/openconnect/-/merge_requests/118">!118</a>)</li>
       <li>Improve GlobalProtect login argument decoding (<a href="https://gitlab.com/openconnect/openconnect/-/merge_requests/143">!143</a>)</li>
       <li>Add detection of authentication expiration date, intended to allow front-ends to cache and reuse authentication cookies/sessions (<a href="https://gitlab.com/openconnect/openconnect/-/merge_requests/156">!156</a>)</li>
       <li>Small bug fixes and clarification of many logging messages.</li>
       <li>Support more Juniper login forms, including some SSO forms (<a href="https://gitlab.com/openconnect/openconnect/-/merge_requests/171">!171</a>)</li>
       <li>Automatically build Windows installers for OpenConnect command-line interface (<a href="https://gitlab.com/openconnect/openconnect/-/merge_requests/176">!176</a>)</li>
       <li>Restore compatibility with newer Cisco servers, by no longer sending them the <tt>X-AnyConnect-Platform</tt> header (<a href="https://gitlab.com/openconnect/openconnect/-/issues/101">#101</a>, <a href="https://gitlab.com/openconnect/openconnect/-/merge_requests/175">!175</a>)</li>
       <li>Add support for PPP-based protocols, currently over TLS only (<a href="https://gitlab.com/openconnect/openconnect/-/merge_requests/165">!165</a>).</li>
       <li>Add support for two PPP-based protocols, F5 with <tt>--protocol=f5</tt> and Fortinet with <tt>--protocol=fortinet</tt> (<a href="https://gitlab.com/openconnect/openconnect/-/merge_requests/169">!169</a>).</li>
       <li>Add experimental support for <a href="https://www.wintun.net/">Wintun</a> Layer 3 TUN driver under Windows (<a href="https://gitlab.com/openconnect/openconnect/-/issues/231">#231</a>, <a href="https://gitlab.com/openconnect/openconnect/-/merge_requests/178">!178</a>).</li>
       <li>Clean up and improve Windows routing/DNS configuration script (<a href="https://gitlab.com/openconnect/vpnc-scripts/-/merge_requests/26">vpnc-scripts!26</a>, <a href="https://gitlab.com/openconnect/vpnc-scripts/-/merge_requests/41">vpnc-scripts!41</a>, <a href="https://gitlab.com/openconnect/vpnc-scripts/-/merge_requests/44">vpnc-scripts!44</a>).</li>
       <li>On Windows, reclaim needed IP addresses from down network interfaces so that configuration script can succeed (<a href="https://gitlab.com/openconnect/openconnect/-/merge_requests/178">!178</a>).</li>
       <li>Fix output redirection under Windows (<a href="https://gitlab.com/openconnect/openconnect/-/issues/229">#229</a>)</li>
       <li>More gracefully handle idle timeouts and other fatal errors for Juniper and Pulse (<a href="https://gitlab.com/openconnect/openconnect/-/merge_requests/187">!187</a>)</li>
       <li>Ignore failures to fetch the Juniper/oNCP landing page if the authentication was successful (<a href="https://gitlab.com/openconnect/openconnect/-/commit/3e77943692b511719d9217d2ecc43588b7c6c08b">3e779436</a>).</li>
       <li>Add support for <a href="https://arraynetworks.com/products-secure-access-gateways-ag-series.html">Array Networks SSL VPN</a> (<a href="https://gitlab.com/openconnect/openconnect/-/issues/102">#102</a>)</li>
       <li>Support TLSv1.3 with TPMv2 EC and RSA keys, add test cases for swtpm and hardware TPM. (<a href="https://gitlab.com/openconnect/openconnect/-/compare/ed80bfacf6baa17a6f5f4a5ec7e11aee541cba95...ee1cd782ab0d91d34785c81425ee27217a66d0aa">ed80bfac...ee1cd782</a>)</li>
       <li>Add <tt>openconnect_get_connect_url()</tt> to simplify passing correct server information to the connecting <tt>openconnect</tt> process. <i>(NetworkManager-openconnect <a href="https://gitlab.gnome.org/GNOME/NetworkManager-openconnect/-/issues/46">#46</a>, <a href="https://gitlab.gnome.org/GNOME/NetworkManager-openconnect/-/issues/53">#53</a>)</i></li>
       <li>Disable brittle "system policy" enforcement where it cannot be gracefully overridden at user request. <a href="https://bugzilla.redhat.com/show_bug.cgi?id=1960763"><i>(RH#1960763)</i></a>.</li>
       <li>Pass "portal cookie" fields from GlobalProtect portal to gateway to avoid repetition of password- or SAML-based login (<a href="https://gitlab.com/openconnect/openconnect/-/merge_requests/199">!199</a>)</li>
       <li>With <tt>--user</tt>, enter username supplied via command-line into all authentication forms, not just the first. (<a href="https://gitlab.com/openconnect/openconnect/-/issues/267">#267</a>, <a href="https://gitlab.com/openconnect/openconnect/-/merge_requests/220">!220</a>).</li>
       <li>Fix a subtle bug which has prevented ESP rekey and ESP-to-TLS fallback from working reliably with the Juniper/oNCP protocol since v8.04. (<a href="https://gitlab.com/openconnect/openconnect/-/issues/322">#322</a>, <a href="https://gitlab.com/openconnect/openconnect/-/merge_requests/293">!293</a>).</li>
       <li>Fix a bug in <tt>csd-wrapper.sh</tt> which has prevented it from correctly downloading compressed Trojan binaries since at least v8.00. (<a href="https://gitlab.com/openconnect/openconnect/-/merge_requests/305">!305</a>)</li>
       <li>Make Windows socketpair emulation more robust in the face of Windows's ability to break its localhost routes. (<a href="https://gitlab.com/openconnect/openconnect/-/issues/228">#228</a>, <a href="https://gitlab.com/openconnect/openconnect/-/issues/361">#361</a>, <a href="https://gitlab.com/openconnect/openconnect/-/merge_requests/320">!320</a>)</li>
       <li>Perform proper disconnect and routes cleanup on Windows when receiving Ctrl+C or Ctrl+Break. (<a href="https://gitlab.com/openconnect/openconnect/-/issues/362">#362</a>, <a href="https://gitlab.com/openconnect/openconnect/-/merge_requests/323">!323</a>)</li>
       <li>Improve logging in routing/DNS configuration scripts. (<a href="https://gitlab.com/openconnect/openconnect/-/merge_requests/328">!328</a>, <a href="https://gitlab.com/openconnect/vpnc-scripts/-/merge_requests/45">vpnc-scripts!45</a>)</li>
       <li>Support modified configuration packet from Pulse 9.1R14 servers (<a href="https://gitlab.com/openconnect/openconnect/-/issues/379">#379</a>, <a href="https://gitlab.com/openconnect/openconnect/-/merge_requests/331">!331</a>)</li>
     </ul><br/>
  </li>
  <li><b><a href="https://www.infradead.org/openconnect/download/openconnect-8.10.tar.gz">OpenConnect v8.10</a></b>
     <i>(<a href="https://www.infradead.org/openconnect/download/openconnect-8.10.tar.gz.asc">PGP signature</a>)</i> &#8212; 2020-05-14
     <ul>
       <li>Install bash completion script to <tt>${datadir}/bash-completion/completions/openconnect</tt>.</li>
       <li>Improve compatibility of <tt>csd-post.sh</tt> trojan.</li>
       <li>Update Android build dependencies and bump API level to support Android 10.</li>
       <li>Fix potential buffer overflow with GnuTLS describing local certs (CVE-2020-12823).</li>
     </ul><br/>
  </li>
  <li><b><a href="https://www.infradead.org/openconnect/download/openconnect-8.09.tar.gz">OpenConnect v8.09</a></b>
     <i>(<a href="https://www.infradead.org/openconnect/download/openconnect-8.09.tar.gz.asc">PGP signature</a>)</i> &#8212; 2020-04-29
     <ul>
       <li>Add bash completion support.</li>
       <li>Give more helpful error in case of Pulse servers asking for TNCC.</li>
       <li>Sanitize non-canonical Legacy IP network addresses (<a href="https://gitlab.com/openconnect/openconnect/merge_requests/97">!97</a>)</li>
       <li>Fix OpenSSL validation for trusted but invalid certificates (CVE-2020-12105).</li>
       <li>Convert <tt>tncc-wrapper.py</tt> to Python 3, and include modernized <tt>tncc-emulate.py</tt> as well. (<a href="https://gitlab.com/openconnect/openconnect/-/issues/91">!91</a>)</li>
       <li>Disable <a href="https://en.wikipedia.org/wiki/Nagle's_algorithm">Nagle's algorithm</a> for TLS sockets, to improve interactivity when tunnel runs over TCP rather than UDP. (<a href="https://gitlab.com/openconnect/openconnect/-/merge_requests/89">!89</a></li>
       <li>GlobalProtect: more resilient handling of periodic HIP check and login arguments, and predictable naming of challenge forms
           (<a href="https://gitlab.com/openconnect/openconnect/-/merge_requests/95">!95</a>, <a href="https://gitlab.com/openconnect/openconnect/-/merge_requests/93/">!93</a>, <a href="https://gitlab.com/openconnect/openconnect/-/merge_requests/90">!90</a>)</li>
       <li>Work around PKCS#11 tokens which forget to set <tt>CKF_LOGIN_REQUIRED</tt> (<a href="https://gitlab.com/openconnect/openconnect/issues/123">#123</a>).</li>
     </ul><br/>
  </li>
  <li><b><a href="https://www.infradead.org/openconnect/download/openconnect-8.08.tar.gz">OpenConnect v8.08</a></b>
     <i>(<a href="https://www.infradead.org/openconnect/download/openconnect-8.08.tar.gz.asc">PGP signature</a>)</i> &#8212; 2020-04-06
     <ul>
       <li>Fix check of <tt>pin-sha256:</tt> public key hashes to be case sensitive (<a href="https://gitlab.com/openconnect/openconnect/issues/116">#116</a>).</li>
       <li>Don't give non-functioning <tt>stderr</tt> to CSD trojan scripts.</li>
       <li>Fix crash with uninitialised OIDC token.</li>
     </ul><br/>
  </li>
  <li><b><a href="https://www.infradead.org/openconnect/download/openconnect-8.07.tar.gz">OpenConnect v8.07</a></b>
     <i>(<a href="https://www.infradead.org/openconnect/download/openconnect-8.07.tar.gz.asc">PGP signature</a>)</i> &#8212; 2020-04-04
     <ul>
       <li>Don't abort Pulse connection when server-provided certificate MD5 doesn't match.</li>
       <li>Fix off-by-one in check for bad GnuTLS versions, and add build and run time checks.</li>
       <li>Don't abort connection if CSD wrapper script returns non-zero (for now).</li>
       <li>Make <tt>--passtos</tt> work for protocols that use ESP, in addition to DTLS.</li>
       <li>Convert <tt>tncc-wrapper.py</tt> to Python 3, and include modernized <tt>tncc-emulate.py</tt> as well.</li>
     </ul><br/>
  </li>
  <li><b><a href="https://www.infradead.org/openconnect/download/openconnect-8.06.tar.gz">OpenConnect v8.06</a></b>
     <i>(<a href="https://www.infradead.org/openconnect/download/openconnect-8.06.tar.gz.asc">PGP signature</a>)</i> &#8212; 2020-03-31
     <ul>
       <li>Implement EAP-TTLS fragmentation.</li>
       <li>Fix Windows build with MSYS2 (<a href="https://gitlab.com/openconnect/openconnect/issues/74">#74</a>).</li>
       <li>Allow custom stoken rcfile to be specified (<a href="https://gitlab.com/openconnect/openconnect/issues/71">#71</a>).</li>
       <li>Periodic HIP checking for GlobalProtect, and cross-protocol API (<a href="https://gitlab.com/openconnect/openconnect/merge_requests/56">!56</a>).</li>
       <li>Ciphersuite priority override options (<a href="https://gitlab.com/openconnect/openconnect/merge_requests/71">!71</a>).</li>
       <li>Clearer GlobalProtect debugging/SAML output (<a href="https://gitlab.com/openconnect/openconnect/merge_requests/66">!66</a>, <a href="https://gitlab.com/openconnect/openconnect/merge_requests/69">!69</a>).</li>
       <li>Explain experimental Pulse support for servers where Juniper oNCP is disabled (<a href="https://gitlab.com/openconnect/openconnect/merge_requests/48">!48</a>).</li>
       <li>Ignore missing Cisco CSD stub and simply CSD subprocess invocation (<a href="https://gitlab.com/openconnect/openconnect/merge_requests/77">!77</a>, <a href="https://gitlab.com/openconnect/openconnect/merge_requests/74">!74</a>).</li>
       <li>Pass <tt>IDLE_TIMEOUT</tt> to vpnc-script (<a href="https://gitlab.com/openconnect/openconnect/merge_requests/67">!67</a>).</li>
       <li>Windows line-ending flexibility for standard input (<a href="https://gitlab.com/openconnect/openconnect/merge_requests/78">!78</a>).</li>
       <li>Disable DTLS for GnuTLS versions between 3.6.3 and 3.6.13 inclusive due to <a href="https://gitlab.com/gnutls/gnutls/-/issues/960">GnuTLS #960</a>.</li>
       <li>Add RFC6750 Bearer token support (<a href="https://gitlab.com/openconnect/openconnect/-/merge_requests/70">!70</a>).</li>
     </ul><br/>
  </li>
  <li><b><a href="https://www.infradead.org/openconnect/download/openconnect-8.05.tar.gz">OpenConnect v8.05</a></b>
     <i>(<a href="https://www.infradead.org/openconnect/download/openconnect-8.05.tar.gz.asc">PGP signature</a>)</i> &#8212; 2019-09-12
     <ul>
       <li>Fix GlobalProtect ESP stall (<a href="https://gitlab.com/openconnect/openconnect/merge_requests/55">!55</a>).</li>
       <li>Fix HTTP chunked encoding buffer overflow (CVE-2019-16239).</li>
     </ul><br/>
  </li>
  <li><b><a href="https://www.infradead.org/openconnect/download/openconnect-8.04.tar.gz">OpenConnect v8.04</a></b>
     <i>(<a href="https://www.infradead.org/openconnect/download/openconnect-8.04.tar.gz.asc">PGP signature</a>)</i> &#8212; 2019-08-09
     <ul>
       <li>Rework DTLS MTU detection. (<a href="https://gitlab.com/openconnect/openconnect/issues/10">#10</a>)</li>
       <li>Add Pulse Connect Secure support.</li>
       <li>OpenSSL build fixes (<a href="https://gitlab.com/openconnect/openconnect/merge_requests/51">!51</a>).</li>
       <li>Add HMAC-SHA256-128 (RFC4868) support for ESP.</li>
       <li>Support IPv6 in ESP.</li>
       <li>Translate user-visible strings from <tt>openconnect_get_supported_protocols()</tt>.</li>
       <li>Fix proxy username/password handling to allow special characters and escaping.</li>
     </ul><br/>
  </li>
  <li><b><a href="https://www.infradead.org/openconnect/download/openconnect-8.03.tar.gz">OpenConnect v8.03</a></b>
     <i>(<a href="https://www.infradead.org/openconnect/download/openconnect-8.03.tar.gz.asc">PGP signature</a>)</i> &#8212; 2019-05-18
     <ul>
       <li>Fix detection of <tt>utun</tt> support on OS X (<a href="https://gitlab.com/openconnect/openconnect/issues/18">#18</a>).</li>
       <li>Fix Cisco DTLSv1.2 support for <tt>AES256-GCM-SHA384</tt>.</li>
       <li>Fix Solaris 11.4 build by properly detecting <tt>memset_s()</tt>.</li>
       <li>Fix recognition of OTP password fields (<a href="https://gitlab.com/openconnect/openconnect/issues/24">#24</a>).</li>
     </ul><br/>
  </li>
  <li><b><a href="https://www.infradead.org/openconnect/download/openconnect-8.02.tar.gz">OpenConnect v8.02</a></b>
     <i>(<a href="https://www.infradead.org/openconnect/download/openconnect-8.02.tar.gz.asc">PGP signature</a>)</i> &#8212; 2019-01-16
     <ul>
       <li>Fix GNU/Hurd build.</li>
       <li>Discover <tt>vpnc-script</tt> in default packaged location on FreeBSD/OpenBSD.</li>
       <li>Support split-exclude routes for GlobalProtect.</li>
       <li>Fix GnuTLS builds without libtasn1.</li>
       <li>Fix DTLS support with OpenSSL 1.1.1+.</li>
       <li>Add Cisco-compatible DTLSv1.2 support.</li>
       <li>Invoke script with <tt>reason=attempt-reconnect</tt> before doing so.</li>
     </ul><br/>
  </li>
  <li><b><a href="https://www.infradead.org/openconnect/download/openconnect-8.01.tar.gz">OpenConnect v8.01</a></b>
     <i>(<a href="https://www.infradead.org/openconnect/download/openconnect-8.01.tar.gz.asc">PGP signature</a>)</i> &#8212; 2019-01-05
     <ul>
       <li>Fix <tt>memset_s()</tt> arguments.</li>
       <li>Fix OpenBSD build.</li>
     </ul><br/>
  </li>
  <li><b><a href="https://www.infradead.org/openconnect/download/openconnect-8.00.tar.gz">OpenConnect v8.00</a></b>
     <i>(<a href="https://www.infradead.org/openconnect/download/openconnect-8.00.tar.gz.asc">PGP signature</a>)</i> &#8212; 2019-01-05
     <ul>
       <li>Clear form submissions (which may include passwords) before freeing (CVE-2018-20319).</li>
       <li>Allow form responses to be provided on command line.</li>
       <li>Add support for SSL keys stored in <a href="tpm.html">TPM2</a>.</li>
       <li>Fix ESP rekey when replay protection is disabled.</li>
       <li>Drop support for GnuTLS older than 3.2.10.</li>
       <li>Fix <tt>--passwd-on-stdin</tt> for Windows to not forcibly open console.</li>
       <li>Fix portability of shell scripts in test suite.</li>
       <li>Add Google Authenticator TOTP support for Juniper.</li>
       <li>Add RFC7469 key PIN support for cert hashes.</li>
       <li>Add protocol method to securely log out the Juniper session.</li>
       <li>Relax requirements for Juniper hostname packet response to support old gateways.</li>
       <li>Add API functions to query the supported protocols.</li>
       <li>Verify ESP sequence numbers and warn even if replay protection is disabled.</li>
       <li>Add support for PAN GlobalProtect VPN protocol (<tt>--protocol=gp</tt>).</li>
       <li>Reorganize listing of command-line options, and include information on supported protocols.</li>
       <li>SIGTERM cleans up the session similarly to SIGINT.</li>
     </ul><br/>
  </li>
  <li><b><a href="https://www.infradead.org/openconnect/download/openconnect-7.08.tar.gz">OpenConnect v7.08</a></b>
     <i>(<a href="https://www.infradead.org/openconnect/download/openconnect-7.08.tar.gz.asc">PGP signature</a>)</i> &#8212; 2016-12-13
     <ul>
       <li>Add SHA256 support for server cert hashes.</li>
       <li>Enable DHE ciphers for Cisco DTLS.</li>
       <li>Increase initial oNCP configuration buffer size.</li>
       <li>Reopen <tt>CONIN$</tt> when stdin is redirected on Windows.</li>
       <li>Improve support for point-to-point routing on Windows.</li>
       <li>Check for non-resumed DTLS sessions which may indicate a MiTM attack.</li>
       <li>Add <tt>TUNIDX</tt> environment variable on Windows.</li>
       <li>Fix compatibility with Pulse Secure 8.2R5.</li>
       <li>Fix IPv6 support in Solaris.</li>
       <li>Support DTLS automatic negotiation.</li>
       <li>Support <tt>--key-password</tt> for GnuTLS PKCS#11 PIN.</li>
       <li>Support automatic DTLS MTU detection with OpenSSL.</li>
       <li>Drop support for combined GnuTLS/OpenSSL build.</li>
       <li>Update OpenSSL to allow TLSv1.2, improve compatibility options.</li>
       <li>Remove <tt>--no-cert-check</tt> option. It was being (mis)used.</li>
       <li>Fix OpenSSL support for PKCS#11 EC keys without public key.</li>
       <li>Support for final OpenSSL 1.1 release.</li>
       <li>Fix polling/retry on "tun" socket when buffers full.</li>
       <li>Fix AnyConnect server-side MTU setting.</li>
       <li>Fix ESP replay detection.</li>
       <li>Allow build with LibreSSL <i>(for fetishists only; do not use this as DTLS is broken)</i>.</li>
       <li>Add certificate torture test suite.</li>
       <li>Support PKCS#11 PIN via <tt>pin-value=</tt> and <tt>--key-password</tt> for OpenSSL.</li>
       <li>Fix integer overflow issues with ESP packet replay detection.</li>
       <li>Add <tt>--pass-tos</tt> option as in OpenVPN.</li>
       <li>Support rôle selection form in Juniper VPN.</li>
       <li>Support DER-format certificates, add certificate format torture tests.</li>
       <li>For OpenSSL >= 1.0.2, fix certificate validation when only an
          intermediate CA is specified with the <tt>--cafile</tt> option.</li>
       <li>Support Juniper "Pre Sign-in Message".</li>
     </ul><br/>
  </li>
  <li><b><a href="https://www.infradead.org/openconnect/download/openconnect-7.07.tar.gz">OpenConnect v7.07</a></b>
     <i>(<a href="https://www.infradead.org/openconnect/download/openconnect-7.07.tar.gz.asc">PGP signature</a>)</i> &#8212; 2016-07-11
   <ul>
       <li>More fixes for OpenSSL 1.1 build.</li>
       <li>Support Juniper "Post Sign-in Message".</li>
       <li>Add <tt>--protocol</tt> option.</li>
       <li>Fix ChaCha20-Poly1305 cipher suite to reflect final standard.</li>
       <li>Add ability to disable IPv6 support via library API.</li>
       <li>Set groups appropriately when using <tt>setuid()</tt>.</li>
       <li>Automatic DTLS MTU detection.</li>
       <li>Support SSL client certificate authentication with Juniper servers.</li>
       <li>Revamp SSL certificate validation for OpenSSL and stop supporting OpenSSL older than 0.9.8.</li>
       <li>Fix handling of multiple DNS search domains with Network Connect.</li>
       <li>Fix handling of large configuration packets for Network Connect.</li>
       <li>Enable SNI when built with OpenSSL <i>(1.0.1g or later)</i>.</li>
       <li>Add <tt>--resolve</tt> and <tt>--local-hostname</tt> options to command line.</li>
     </ul><br/>
  </li>
  <li><b><a href="https://www.infradead.org/openconnect/download/openconnect-7.06.tar.gz">OpenConnect v7.06</a></b>
     <i>(<a href="https://www.infradead.org/openconnect/download/openconnect-7.06.tar.gz.asc">PGP signature</a>)</i> &#8212; 2015-03-17
     <ul>
       <li>Fix <tt>openconnect.pc</tt> breakage after liboath removal.</li>
       <li>Refactor Juniper Network Connect receive loop.</li>
       <li>Fix some memory leaks.</li>
       <li>Add Bosnian translation.</li>
     </ul><br/>
  </li>
  <li><b><a href="https://www.infradead.org/openconnect/download/openconnect-7.05.tar.gz">OpenConnect v7.05</a></b>
     <i>(<a href="https://www.infradead.org/openconnect/download/openconnect-7.05.tar.gz.asc">PGP signature</a>)</i> &#8212; 2015-03-10
     <ul>
       <li>Fix alignment issue which broke LZS compression on ARM etc.</li>
       <li>Support HTTP authentication to servers, not just proxies.</li>
       <li>Work around Yubikey <a href="https://forum.yubico.com/viewtopica454-3.html?f=26&amp;t=1601">issue</a> with non-ASCII passphrase set on pre-KitKat Android.</li>
       <li>Add SHA256/SHA512 support for OATH.</li>
       <li>Remove liboath dependency.</li>
       <li>Support DTLS v1.2 and AES-GCM with OpenSSL 1.0.2.</li>
       <li>Add OpenSSL 1.0.2 to known-broken releases (<a href="http://rt.openssl.org/Ticket/Display.html?id=3703&amp;amp;user=guest&amp;amp;pass=guest">RT#3703</a>,
       <a href="http://rt.openssl.org/Ticket/Display.html?id=3711&amp;amp;user=guest&amp;amp;pass=guest">RT#3711</a>).</li>
       <li>Fix build with OpenSSL HEAD <i>(OpenSSL 1.1.x).</i></li>
       <li>Preliminary support for Juniper SSL VPN.</li>
     </ul><br/>
  </li>
  <li><b><a href="https://www.infradead.org/openconnect/download/openconnect-7.04.tar.gz">OpenConnect v7.04</a></b>
     <i>(<a href="https://www.infradead.org/openconnect/download/openconnect-7.04.tar.gz.asc">PGP signature</a>)</i> &#8212; 2015-01-25
     <ul>
       <li>Change default behaviour to enable only stateless compression.</li>
       <li>Add <tt>--compression</tt> argument and <tt>openconnect_set_compression_mode()</tt>.</li>
       <li>Add support for LZS compression <i>(compatible with latest Cisco ASA and ocserv)</i>.</li>
       <li>Add support for <a href="https://code.google.com/p/lz4/">LZ4</a> compression <i>(compatible with ocserv)</i>.</li>
     </ul><br/>
  </li>
  <li><b><a href="https://www.infradead.org/openconnect/download/openconnect-7.03.tar.gz">OpenConnect v7.03</a></b>
     <i>(<a href="https://www.infradead.org/openconnect/download/openconnect-7.03.tar.gz.asc">PGP signature</a>)</i> &#8212; 2015-01-09
     <ul>
       <li>Android build infrastructure updates, including 64-bit support.</li>
       <li>Clean up handling of incoming packets.</li>
       <li>Fix issue with two-stage <i>(i.e. NetworkManager)</i> connection to servers with trick DNS <a href="https://bugzilla.redhat.com/show_bug.cgi?id=1179681"><i>(RH#1179681)</i></a>.</li>
       <li>Stop using static variables for received packets.</li>
     </ul><br/>
  </li>
  <li><b><a href="https://www.infradead.org/openconnect/download/openconnect-7.02.tar.gz">OpenConnect v7.02</a></b>
     <i>(<a href="https://www.infradead.org/openconnect/download/openconnect-7.02.tar.gz.asc">PGP signature</a>)</i> &#8212; 2014-12-19
     <ul>
       <li>Add PKCS#11 support for OpenSSL.</li>
       <li>Fix handling of select options in <tt>openconnect_set_option_value().</tt></li>
     </ul><br/>
  </li>
  <li><b><a href="https://www.infradead.org/openconnect/download/openconnect-7.01.tar.gz">OpenConnect v7.01</a></b>
     <i>(<a href="https://www.infradead.org/openconnect/download/openconnect-7.01.tar.gz.asc">PGP signature</a>)</i> &#8212; 2014-12-07
     <ul>
       <li>Try harder to find a PKCS#11 key to match a given certificate.</li>
       <li>Handle '<tt>Connection: close</tt>' from proxies correctly.</li>
       <li>Warn when MTU is set too low <i>(&lt;1280)</i> to permit IPv6 connectivity.</li>
       <li>Add support for <tt>X-CSTP-DynDNS</tt>, to trigger DNS lookup on each reconnect.</li>
     </ul><br/>
  </li>
  <li><b><a href="https://www.infradead.org/openconnect/download/openconnect-7.00.tar.gz">OpenConnect v7.00</a></b>
     <i>(<a href="https://www.infradead.org/openconnect/download/openconnect-7.00.tar.gz.asc">PGP signature</a>)</i> &#8212; 2014-11-27
     <ul>
       <li>Add support for GnuTLS 3.4 <tt>system:</tt> keys including Windows certificate store.</li>
       <li>Add support for HOTP/TOTP keys from Yubikey NEO devices.</li>
       <li>Add <tt>---no-system-trust</tt> option to disable default certificate authorities.</li>
       <li>Improve <tt>libiconv</tt> and <tt>libintl</tt> detection.</li>
       <li>Stop calling <tt>setenv()</tt> from library functions.</li>
       <li>Support <tt>utun</tt> driver on OS X.</li>
       <li>Change library API so string ownership is never transferred.</li>
       <li>Support new NDIS6 TAP-Windows driver shipped with OpenVPN 2.3.4.</li>
       <li>Support using PSKC <i>(<a href="https://tools.ietf.org/html/rfc6030">RFC6030</a>)</i> token files for HOTP/TOTP tokens.</li>
       <li>Support for updating HOTP token storage when token is used.</li>
       <li>Support for reading OTP token data from a file.</li>
       <li>Add full <a href="charset.html">character set handling</a> for legacy non-UTF8 systems <i>(including Windows)</i>.</li>
       <li>Fix legacy <i>(i.e. not XML POST)</i> submission of non-ASCII form entries <i>(even in UTF-8 locales)</i>.</li>
       <li>Add support for 32-bit Windows XP.</li>
       <li>Avoid retrying without XML POST, when we failed to even reach the server.</li>
       <li>Fix off-by-one in parameter substitution in error messages.</li>
       <li>Improve reporting when GSSAPI auth requested but not compiled in.</li>
       <li>Fix parsing of split include routes on Windows.</li>
       <li>Fix crash on invocation with <tt>--token-mode</tt> but no <tt>--token-secret</tt>.</li>
     </ul><br/>
  </li>
  <li><b><a href="https://www.infradead.org/openconnect/download/openconnect-6.00.tar.gz">OpenConnect v6.00</a></b>
     <i>(<a href="https://www.infradead.org/openconnect/download/openconnect-6.00.tar.gz.asc">PGP signature</a>)</i> &#8212; 2014-07-08
     <ul>
       <li>Support SOCKS proxy authentication (password, GSSAPI).</li>
       <li>Support HTTP proxy authentication (Basic, Digest, NTLM and GSSAPI).</li>
       <li>Download XML profile in XML POST mode.</li>
       <li>Fix a couple of bugs involving DTLS rekeying.</li>
       <li>Fix problems seen when building or connecting without DTLS enabled.</li>
       <li>Fix tun error handling on Windows hosts.</li>
       <li>Skip password prompts when using PKCS#8 and PKCS#12 certificates with empty passwords.</li>
       <li>Fix several minor memory leaks and error paths.</li>
       <li>Update several Android dependencies, and make the download process more robust.</li>
     </ul><br/>
  </li>
  <li><b><a href="https://www.infradead.org/openconnect/download/openconnect-5.99.tar.gz">OpenConnect v5.99</a></b>
     <i>(<a href="https://www.infradead.org/openconnect/download/openconnect-5.99.tar.gz.asc">PGP signature</a>)</i> &#8212; 2014-03-05
     <ul>
       <li>Add <a href="https://tools.ietf.org/html/rfc4226">RFC4226</a> HOTP token support.</li>
       <li>Tolerate servers closing connection uncleanly after HTTP/1.0 response <a href="https://bugs.launchpad.net/bugs/1225276"><i>(Ubuntu #1225276)</i></a>.</li>
       <li>Add support for IPv6 split tunnel configuration.</li>
       <li>Add Windows support with MinGW <i>(tested with both IPv6 and Legacy IP with latest <a href="https://git.infradead.org/users/dwmw2/vpnc-scripts.git/blob_plain/HEAD:/vpnc-script-win.js">vpnc-script-win.js</a>)</i></li>
       <li>Change library API to support updating the auth form when the authgroup is changed <a href="https://bugs.launchpad.net/bugs/1229195"><i>(Ubuntu #1229195)</i></a>.</li>
       <li>Change <tt>--os mac</tt> to <tt>--os mac-intel</tt>, to match the identifier used by Cisco clients.</li>
       <li>Add new API functions to support invoking the VPN mainloop directly from an application.</li>
       <li>Add JNI interface and sample Java application.</li>
       <li>Fix junk in <tt>--cookieonly</tt> output when CSD is enabled.</li>
       <li>Enable TOTP, stoken, and JNI support in the Android builds.</li>
       <li>Add <tt>--pfs</tt> option to enforce perfect forward secrecy.</li>
       <li>Enable elliptic curves with GnuTLS 3.2.9+, where there is a
       workaround for certain firewalls that fail with client hellos between
       256 and 512 bytes.</li>
       <li>Add padding when sending password, to avoid leakage of password
       and username length.</li>
       <li>Add support for DTLS 1.2 and AES-GCM when connecting to ocserv.</li>
       <li>Add support for server name indication when compiled with GnuTLS
       3.2.9+.</li>
     </ul><br/>
  </li>
  <li><b><a href="https://www.infradead.org/openconnect/download/openconnect-5.03.tar.gz">OpenConnect v5.03</a></b>
     <i>(<a href="https://www.infradead.org/openconnect/download/openconnect-5.03.tar.gz.asc">PGP signature</a>)</i> &#8212; 2014-02-03
     <ul>
       <li>Fix crash on <tt>--authenticate</tt> due to freeing <tt>--cafile</tt> option in <tt>argv</tt>.</li>
     </ul><br/>
  </li>
  <li><b><a href="https://www.infradead.org/openconnect/download/openconnect-5.02.tar.gz">OpenConnect v5.02</a></b>
     <i>(<a href="https://www.infradead.org/openconnect/download/openconnect-5.02.tar.gz.asc">PGP signature</a>)</i> &#8212; 2014-01-01
     <ul>
       <li>Fix XML POST issues with authgroups by falling back to old style login.</li>
       <li>Fix <tt>--cookie-on-stdin</tt> with cookies from ocserv.</li>
       <li>Fix reconnection to wrong host after redirect.</li>
       <li>Reduce limit of queued packets on DTLS socket, to fix VoIP latency.</li>
       <li>Fix Solaris build breakage due to missing <tt>&amp;lt;string.h&amp;gt;</tt> includes.</li>
       <li>Include path in <tt>&amp;lt;group-access&amp;gt;</tt> node.</li>
       <li>Include supporting CA certificates from PKCS#11 tokens <i>(with GnuTLS 3.2.7+)</i>.</li>
       <li>Fix possible heap overflow if MTU is increased on reconnection (CVE-2013-7098).</li>
     </ul><br/>
  </li>
  <li><b><a href="https://www.infradead.org/openconnect/download/openconnect-5.01.tar.gz">OpenConnect v5.01</a></b>
     <i>(<a href="https://www.infradead.org/openconnect/download/openconnect-5.01.tar.gz.asc">PGP signature</a>)</i> &#8212; 2013-06-01
     <ul>
       <li>Attempt to handle <tt>&amp;lt;client-cert-request&amp;gt;</tt> in aggregate auth mode.</li>
       <li>Don't include <tt>X-Aggregate-Auth:</tt> header in fallback mode.</li>
       <li>Enable AES256 mode for DTLS with GnuTLS <a href="https://bugzilla.redhat.com/show_bug.cgi?id=955710"><i>(RH#955710)</i></a>.</li>
       <li>Add <tt>--dump-http-traffic</tt> option for debugging.</li>
       <li>Be more permissive in parsing XML forms.</li>
       <li>Use original URL when falling back to non-XML POST mode.</li>
       <li>Add <tt>--no-xmlpost</tt> option to revert to older, compatible behaviour.</li>
       <li>Close connection before falling back to non-xmlpost mode <a href="https://bugzilla.redhat.com/show_bug.cgi?id=964650"><i>(RH#964650)</i></a>.</li>
       <li>Improve error handling when server closes connection <a href="https://bugs.debian.org/cgi-bin/bugreport.cgi?bug=708928"><i>(Debian #708928)</i></a>.</li>
     </ul><br/>
  </li>
  <li><b><a href="https://www.infradead.org/openconnect/download/openconnect-5.00.tar.gz">OpenConnect v5.00</a></b>
     <i>(<a href="https://www.infradead.org/openconnect/download/openconnect-5.00.tar.gz.asc">PGP signature</a>)</i> &#8212; 2013-05-15
     <ul>
       <li>Use GnuTLS by default instead of OpenSSL.</li>
       <li>Avoid using deprecated <tt>gnutls_pubkey_verify_data()</tt> function.</li>
       <li>Fix compatibility issues with XML POST authentication.</li>
       <li>Fix memory leaks on <tt>realloc()</tt> failure.</li>
       <li>Fix certificate validation problem caused by hostname canonicalisation.</li>
       <li>Add <a href="https://tools.ietf.org/html/rfc6238">RFC6238</a> TOTP token support using <a href="https://www.nongnu.org/oath-toolkit/">liboath</a>.</li>
       <li>Replace <tt>--stoken</tt> option with more generic <tt>--token-mode</tt> and <tt>--token-secret</tt> options.</li>
     </ul><br/>
  </li>
  <li><b><a href="https://www.infradead.org/openconnect/download/openconnect-4.99.tar.gz">OpenConnect v4.99</a></b>
     <i>(<a href="https://www.infradead.org/openconnect/download/openconnect-4.99.tar.gz.asc">PGP signature</a>)</i> &#8212; 2013-02-07
     <ul>
       <li>Add <tt>--os</tt> switch to report a different OS type to the gateway.</li>
       <li>Support new XML POST format.</li>
       <li>Add SecurID token support using <a href="http://stoken.sf.net/">libstoken</a>.</li>
     </ul><br/>
  </li>
  <li><b><a href="https://www.infradead.org/openconnect/download/openconnect-4.08.tar.gz">OpenConnect v4.08</a></b>
     <i>(<a href="https://www.infradead.org/openconnect/download/openconnect-4.08.tar.gz.asc">PGP signature</a>)</i> &#8212; 2013-02-13
     <ul>
       <li>Fix overflow on HTTP request buffers (CVE-2012-6128)</li>
       <li>Fix connection to servers with round-robin DNS with two-stage auth/connect.</li>
       <li>Impose minimum MTU of 1280 bytes.</li>
       <li>Fix some harmless issues reported by Coverity.</li>
       <li>Improve <tt>"Attempting to connect..."</tt> message to be explicit when it's connecting to a proxy.</li>
     </ul><br/>
  </li>
  <li><b><a href="https://www.infradead.org/openconnect/download/openconnect-4.07.tar.gz">OpenConnect v4.07</a></b>
     <i>(<a href="https://www.infradead.org/openconnect/download/openconnect-4.07.tar.gz.asc">PGP signature</a>)</i> &#8212; 2012-08-31
     <ul>
       <li>Fix segmentation fault when invoked with <tt>-p</tt> argument.</li>
       <li>Fix handling of write stalls on CSTP (TCP) socket.</li>
     </ul><br/>
  </li>
  <li><b><a href="https://www.infradead.org/openconnect/download/openconnect-4.06.tar.gz">OpenConnect v4.06</a></b>
     <i>(<a href="https://www.infradead.org/openconnect/download/openconnect-4.06.tar.gz.asc">PGP signature</a>)</i> &#8212; 2012-07-23
     <ul>
       <li>Fix default CA location for non-Fedora systems with old GnuTLS.</li>
       <li>Improve error handing when <tt>vpnc-script</tt> exits with error.</li>
       <li>Handle PKCS#11 tokens which won't list keys without login.</li>
     </ul><br/>
  </li>
  <li><b><a href="https://www.infradead.org/openconnect/download/openconnect-4.05.tar.gz">OpenConnect v4.05</a></b>
     <i>(<a href="https://www.infradead.org/openconnect/download/openconnect-4.05.tar.gz.asc">PGP signature</a>)</i> &#8212; 2012-07-12
     <ul>
       <li>Use correct CSD script for Mac OS X.</li>
       <li>Fix endless loop in PIN cache handling with multiple PKCS#11 tokens.</li>
       <li>Fix PKCS#11 URI handling to preserve all attributes.</li>
       <li>Don't forget key password on GUI reconnect.</li>
       <li>Fix GnuTLS v3 build on OpenBSD.</li>
     </ul><br/>
  </li>
  <li><b><a href="https://www.infradead.org/openconnect/download/openconnect-4.04.tar.gz">OpenConnect v4.04</a></b>
     <i>(<a href="https://www.infradead.org/openconnect/download/openconnect-4.04.tar.gz.asc">PGP signature</a>)</i> &#8212; 2012-07-05
     <ul>
       <li>Fix GnuTLS password handling for PKCS#8 files.</li>
     </ul><br/>
  </li>
  <li><b><a href="https://www.infradead.org/openconnect/download/openconnect-4.03.tar.gz">OpenConnect v4.03</a></b>
     <i>(<a href="https://www.infradead.org/openconnect/download/openconnect-4.03.tar.gz.asc">PGP signature</a>)</i> &#8212; 2012-07-02
     <ul>
       <li>Fix <tt>--no-proxy</tt> option.</li>
       <li>Fix handling of requested vs. received MTU settings.</li>
       <li>Fix DTLS MTU for GnuTLS 3.0.21 and newer.</li>
       <li>Support more ciphers for OpenSSL encrypted PEM keys, with GnuTLS.</li>
       <li>Fix GnuTLS compatibility issue with servers that insist on TLSv1.0 or non-AES ciphers <a href="https://bugzilla.redhat.com/show_bug.cgi?id=836558"><i>(RH#836558)</i></a>.</li>
     </ul><br/>
  </li>
  <li><b><a href="https://www.infradead.org/openconnect/download/openconnect-4.02.tar.gz">OpenConnect v4.02</a></b>
     <i>(<a href="https://www.infradead.org/openconnect/download/openconnect-4.02.tar.gz.asc">PGP signature</a>)</i> &#8212; 2012-06-28
     <ul>
       <li>Fix build failure due to unconditional inclusion of <tt>&amp;lt;gnutls/dtls.h&amp;gt;</tt>.</li>
     </ul><br/>
  </li>
  <li><b><a href="https://www.infradead.org/openconnect/download/openconnect-4.01.tar.gz">OpenConnect v4.01</a></b>
     <i>(<a href="https://www.infradead.org/openconnect/download/openconnect-4.01.tar.gz.asc">PGP signature</a>)</i> &#8212; 2012-06-28
     <ul>
       <li>Fix DTLS MTU issue with GnuTLS.</li>
       <li>Fix reconnect crash when compression is disabled.</li>
       <li>Fix build on systems like FreeBSD 8 without <tt>O_CLOEXEC</tt>.</li>
       <li>Add <tt>--dtls-local-port</tt> option.</li>
       <li>Print correct error when <tt>/dev/net/tun</tt> cannot be opened.</li>
       <li>Fix <tt>openconnect.pc</tt> pkg-config file not to require <tt>zlib.pc</tt> on systems which lack it (like RHEL5).</li>
     </ul><br/>
  </li>
  <li><b><a href="https://www.infradead.org/openconnect/download/openconnect-4.00.tar.gz">OpenConnect v4.00</a></b>
     <i>(<a href="https://www.infradead.org/openconnect/download/openconnect-4.00.tar.gz.asc">PGP signature</a>)</i> &#8212; 2012-06-20
     <ul>
       <li>Add support for OpenSSL's odd encrypted PKCS#1 files, for GnuTLS.</li>
       <li>Fix repeated passphrase retry for OpenSSL.</li>
       <li>Add keystore support for Android.</li>
       <li>Support TPM, and also additional checks on PKCS#11 certs, even with GnuTLS 2.12.</li>
       <li>Fix library references to OpenSSL's <tt>ERR_print_errors_cb()</tt> when built against GnuTLS v2.12.</li>
     </ul><br/>
  </li>
  <li><b><a href="https://www.infradead.org/openconnect/download/openconnect-3.99.tar.gz">OpenConnect v3.99</a></b>
     <i>(<a href="https://www.infradead.org/openconnect/download/openconnect-3.99.tar.gz.asc">PGP signature</a>)</i> &#8212; 2012-06-13
     <ul>
       <li>Enable native TPM support when built with GnuTLS.</li>
       <li>Enable PKCS#11 token support when built with GnuTLS.</li>
       <li>Eliminate all SSL library exposure through <tt>libopenconnect</tt>.</li>
       <li>Parse split DNS information, provide <tt>$CISCO_SPLIT_DNS</tt> environment variable to <tt>vpnc-script</tt>.</li>
       <li>Attempt to provide new-style MTU information to server <i>(on Linux only, unless specified on command line)</i>.</li>
       <li>Allow building against GnuTLS, including DTLS support.</li>
       <li>Add <tt>--with-pkgconfigdir=</tt> option to <tt>configure</tt> for FreeBSD's benefit <i><a href="https://bugs.freedesktop.org/show_bug.cgi?id=48743">(fd#48743)</a></i>.</li>
     </ul><br/>
  </li>
  <li><b><a href="https://www.infradead.org/openconnect/download/openconnect-3.20.tar.gz">OpenConnect v3.20</a></b>
     <i>(<a href="https://www.infradead.org/openconnect/download/openconnect-3.20.tar.gz.asc">PGP signature</a>)</i> &#8212; 2012-05-18
     <ul>
       <li>Cope with non-keepalive HTTP response on authentication success.</li>
       <li>Fix progress callback with incorrect <tt>cbdata</tt> which caused KDE crash.</li>
     </ul><br/>
  </li>
  <li><b><a href="https://www.infradead.org/openconnect/download/openconnect-3.19.tar.gz">OpenConnect v3.19</a></b>
     <i>(<a href="https://www.infradead.org/openconnect/download/openconnect-3.19.tar.gz.asc">PGP signature</a>)</i> &#8212; 2012-05-17
     <ul>
       <li>Add <tt>--config</tt> option for reading options from file.</li>
       <li>Improve OpenSSL DTLS compatibility to work on Ubuntu 10.04.</li>
       <li>Flush progress logging output promptly after each message.</li>
       <li>Add symbol versioning for shared library (on sane platforms).</li>
       <li>Add <tt>openconnect_set_cancel_fd()</tt> function to allow clean cancellation.</li>
       <li>Fix corruption of URL in <tt>openconnect_parse_url()</tt> if it specifies a port number.</li>
       <li>Fix inappropriate <tt>exit()</tt> calls from library code.</li>
       <li>Library namespace cleanup &#8212; all symbols now have the prefix <tt>openconnect_</tt> on platforms where symbol versioning works.</li>
       <li>Fix <tt>--non-inter</tt> option so it still uses login information from command line.</li>
     </ul><br/>
  </li>
  <li><b><a href="https://www.infradead.org/openconnect/download/openconnect-3.18.tar.gz">OpenConnect v3.18</a></b>
     <i>(<a href="https://www.infradead.org/openconnect/download/openconnect-3.18.tar.gz.asc">PGP signature</a>)</i> &#8212; 2012-04-25
     <ul>
       <li>Fix autohate breakage with <tt>--disable-nls</tt>... hopefully.</li>
       <li>Fix buffer overflow in banner handling.</li>
     </ul><br/>
  </li>
  <li><b><a href="https://www.infradead.org/openconnect/download/openconnect-3.17.tar.gz">OpenConnect v3.17</a></b>
     <i>(<a href="https://www.infradead.org/openconnect/download/openconnect-3.17.tar.gz.asc">PGP signature</a>)</i> &#8212; 2012-04-20
     <ul>
       <li>Work around <tt>time()</tt> brokenness on Solaris.</li>
       <li>Fix interface plumbing on Solaris 10.</li>
       <li>Provide <tt>asprintf()</tt> function for (unpatched) Solaris 10.</li>
       <li>Make <tt>vpnc-script</tt> mandatory, like it is for <tt>vpnc</tt></li>
       <li>Don't set Legacy IP address on tun device; let <tt>vpnc-script</tt> do it.</li>
       <li>Detect OpenSSL even without pkg-config.</li>
       <li>Stop building static library by default.</li>
       <li>Invoke <tt>vpnc-script</tt> with "pre-init" reason to load tun module if necessary.</li>
     </ul><br/>
  </li>
  <li><b><a href="https://www.infradead.org/openconnect/download/openconnect-3.16.tar.gz">OpenConnect v3.16</a></b>
     <i>(<a href="https://www.infradead.org/openconnect/download/openconnect-3.16.tar.gz.asc">PGP signature</a>)</i> &#8212; 2012-04-08
     <ul>
       <li>Fix build failure on Debian/kFreeBSD and Hurd.</li>
       <li>Fix memory leak of deflated packets.</li>
       <li>Fix memory leak of zlib state on CSTP reconnect.</li>
       <li>Eliminate <tt>memcpy()</tt> calls on packets from DTLS and tunnel device.</li>
       <li>Use <tt>I_LINK</tt> instead of <tt>I_PLINK</tt> on Solaris to plumb interface for Legacy IP.</li>
       <li>Plumb interface for IPv6 on Solaris, instead of expecting <tt>vpnc-script</tt> to do it.</li>
       <li>Refer to <a href="vpnc-script.html">vpnc-script</a> and <a href="mail.html">help</a> web pages in openconnect output.</li>
       <li>Fix potential crash when processing libproxy results.</li>
       <li>Be more conservative in detecting libproxy without pkg-config.</li>
     </ul><br/>
  </li>
  <li><b><a href="https://www.infradead.org/openconnect/download/openconnect-3.15.tar.gz">OpenConnect v3.15</a></b>
     <i>(<a href="https://www.infradead.org/openconnect/download/openconnect-3.15.tar.gz.asc">PGP signature</a>)</i> &#8212; 2011-11-25
     <ul>
       <li>Fix for reading multiple packets from Solaris tun device.</li>
       <li>Call <tt>bindtextdomain()</tt> to ensure that translations are found in install path.</li>
     </ul><br/>
  </li>
  <li><b><a href="https://www.infradead.org/openconnect/download/openconnect-3.14.tar.gz">OpenConnect v3.14</a></b>
     <i>(<a href="https://www.infradead.org/openconnect/download/openconnect-3.14.tar.gz.asc">PGP signature</a>)</i> &#8212; 2011-11-08
     <ul>
       <li>Move executable to <tt>$prefix/sbin</tt>.</li>
       <li>Fix build issues on OSX, OpenIndiana, DragonFlyBSD, OpenBSD, FreeBSD &amp;amp; NetBSD.</li>
       <li>Fix non-portable <tt>(void *)</tt> arithmetic.</li>
       <li>Make more messages translatable.</li>
       <li>Attempt to make NLS support more portable (with fewer dependencies).</li>
     </ul><br/>
  </li>
  <li><b><a href="https://www.infradead.org/openconnect/download/openconnect-3.13.tar.gz">OpenConnect v3.13</a></b>
     <i>(<a href="https://www.infradead.org/openconnect/download/openconnect-3.13.tar.gz.asc">PGP signature</a>)</i> &#8212; 2011-09-30
     <ul>
       <li>Add <tt>--cert-expire-warning</tt> option.</li>
       <li>Give visible warning when server dislikes client SSL certificate.</li>
       <li>Add localisation support.</li>
       <li>Fix build on Debian systems where <tt>dtls1_stop_timer()</tt> is not available.</li>
       <li>Fix libproxy detection.</li>
       <li>Enable a useful set of compiler warnings by default.</li>
       <li>Fix various minor compiler warnings.</li>
     </ul><br/>
  </li>
  <li><b><a href="https://www.infradead.org/openconnect/download/openconnect-3.12.tar.gz">OpenConnect v3.12</a></b> &#8212; 2011-09-12
     <ul>
       <li>Fix DTLS compatibility with ASA firmware 8.4.1(11) and above.</li>
       <li>Fix build failures on GNU Hurd, on systems with ancient OpenSSL,
       and on Debian.</li>
       <li>Add <tt>--pid-file</tt> option.</li>
       <li>Print SHA1 fingerprint with server certificate details.</li>
     </ul><br/>
  </li>
  <li><b><a href="https://www.infradead.org/openconnect/download/openconnect-3.11.tar.gz">OpenConnect v3.11</a></b> &#8212; 2011-07-20
     <ul>
       <li>Add <tt>Android.mk</tt> file for Android build support</li>
       <li>Add logging support for Android, in place of standard <tt>syslog()</tt>.</li>
       <li>Switch back to using TLSv1, but without extensions.</li>
       <li>Make TPM support optional, dependent on OpenSSL ENGINE support.</li>
     </ul><br/>
  </li>
  <li><b><a href="https://www.infradead.org/openconnect/download/openconnect-3.10.tar.gz">OpenConnect v3.10</a></b> &#8212; 2011-06-30
     <ul>
       <li>Switch to using GNU autoconf/automake/libtool.</li>
       <li>Produce shared library for authentication.</li>
       <li>Improve library API to make life easier for C++ users.</li>
       <li>Be more explicit about requiring <tt>pkg-config</tt>.</li>
       <li>Invoke script with <tt>reason=reconnect</tt> on CSTP reconnect.</li>
       <li>Add <tt>--non-inter</tt> option to avoid all user input.</li>
     </ul><br/>
  </li>
  <li><b><a href="https://www.infradead.org/openconnect/download/openconnect-3.02.tar.gz">OpenConnect v3.02</a></b> &#8212; 2011-04-19
     <ul>
       <li>Install man page in <tt>make install</tt> target.</li>
       <li>Add <tt>openconnect_vpninfo_free()</tt> to libopenconnect.</li>
       <li>Clear cached <tt>peer_addr</tt> to avoid reconnecting to wrong host.</li>
     </ul><br/>
  </li>
  <li><b><a href="https://www.infradead.org/openconnect/download/openconnect-3.01.tar.gz">OpenConnect v3.01</a></b> &#8212; 2011-03-09
     <ul>
       <li>Add libxml2 to pkg-config requirements.</li>
     </ul><br/>
  </li>
  <li><b><a href="https://www.infradead.org/openconnect/download/openconnect-3.00.tar.gz">OpenConnect v3.00</a></b> &#8212; 2011-03-09
     <ul>
       <li>Create libopenconnect.a for GUI authentication dialog to use.</li>
       <li>Remove auth-dialog, which now lives in the <a href="https://gitlab.gnome.org/GNOME/NetworkManager-openconnect">network-manager-openconnect</a> package.</li>
       <li>Cope with more entries in authentication forms.</li>
       <li>Add <tt>--csd-wrapper</tt> option to wrap CSD trojan.</li>
       <li>Report error and abort if CA file cannot be opened.</li>
     </ul><br/>
  </li>
  <li><b><a href="https://www.infradead.org/openconnect/download/openconnect-2.26.tar.gz">OpenConnect v2.26</a></b> &#8212; 2010-09-22
     <ul>
       <li>Fix potential crash on relative HTTP redirect.</li>
       <li>Use correct TUN/TAP device node on Android.</li>
       <li>Check client certificate expiry date.</li>
       <li>Implement CSTP and DTLS rekeying <i>(both by reconnecting CSTP)</i>.</li>
       <li>Add <tt>--force-dpd</tt> option to set minimum DPD interval.</li>
       <li>Don't print <tt>webvpn</tt> cookie in debug output.</li>
       <li>Fix host selection in NetworkManager auth dialog.</li>
       <li>Use SSLv3 instead of TLSv1; some servers <i>(or their firewalls)</i>
	   don't accept any <tt>ClientHello</tt> options.</li>
       <li>Never include address family prefix on <tt>script-tun</tt> connections.</li>
     </ul><br/>
  </li>
  <li><b><a href="https://www.infradead.org/openconnect/download/openconnect-2.25.tar.gz">OpenConnect v2.25</a></b> &#8212; 2010-05-15
     <ul>
       <li>Always validate server certificate, even when no extra <tt>--cafile</tt> is provided.</li>
       <li>Add <tt>--no-cert-check</tt> option to avoid certificate validation.</li>
       <li>Check server hostname against its certificate.</li>
       <li>Provide text-mode function for reviewing and accepting "invalid" certificates.</li>
       <li>Fix libproxy detection on NetBSD.</li>
     </ul><br/>
  </li>
  <li><b><a href="https://www.infradead.org/openconnect/download/openconnect-2.24.tar.gz">OpenConnect v2.24</a></b> &#8212; 2010-05-07
     <ul>
       <li>Forget preconfigured password after a single attempt; don't retry infinitely if it's failing.</li>
       <li>Set <tt>$CISCO_BANNER</tt> environment variable when running script.</li>
       <li>Better handling of passphrase failure on certificate files.</li>
       <li>Fix NetBSD build (thanks to Pouya D. Tafti).</li>
       <li>Fix DragonFly BSD build.</li>
     </ul><br/>
  </li>
  <li><b><a href="https://www.infradead.org/openconnect/download/openconnect-2.23.tar.gz">OpenConnect v2.23</a></b> &#8212; 2010-04-09
     <ul>
       <li>Support "Cisco Secure Desktop" trojan in NetworkManager auth-dialog.</li>
       <li>Support proxy in NetworkManager auth-dialog.</li>
       <li>Add <tt>--no-http-keepalive</tt> option to work around Cisco's incompetence.</li>
       <li>Fix build on Debian/kFreeBSD.</li>
       <li>Fix crash on receiving HTTP 404 error.</li>
       <li>Improve workaround for server certificates lacking SSL_SERVER purpose, so that it also works with OpenSSL older than 0.9.8k.</li>
     </ul><br/>
  </li>
  <li><b><a href="https://www.infradead.org/openconnect/download/openconnect-2.22.tar.gz">OpenConnect v2.22</a></b> &#8212; 2010-03-07
     <ul>
       <li>Fix bug handling port numbers above 9999.</li>
       <li>Ignore "<tt>Connection: Keep-Alive</tt>" in HTTP/1.0 to work around server bug with certificate authentication.</li>
       <li>Handle non-standard port (and full URLs) when used with NetworkManager.</li>
       <li>Cope with relative redirect and form URLs.</li>
       <li>Allocate HTTP receive buffer dynamically, to cope with arbitrary size of content.</li>
       <li>Fix server cert SHA1 comparison to be case-insensitive.</li>
       <li>Fix build on Solaris and OSX <i>(<tt>strndup()</tt>, <tt>AI_NUMERICSERV</tt>).</i></li>
       <li>Fix exit code with <tt>--background</tt> option.</li>
     </ul><br/>
  </li>
  <li><b><a href="https://www.infradead.org/openconnect/download/openconnect-2.21.tar.gz">OpenConnect v2.21</a></b> &#8212; 2010-01-10
     <ul>
       <li>Fix handling of HTTP 1.0 responses with keepalive <a href="https://bugzilla.redhat.com/show_bug.cgi?id=553817"><i>(RH#553817)</i></a>.</li>
       <li>Fix case sensitivity in HTTP headers and hostname comparison on redirect.</li>
     </ul><br/>
  </li>
  <li><b><a href="https://www.infradead.org/openconnect/download/openconnect-2.20.tar.gz">OpenConnect v2.20</a></b> &#8212; 2010-01-04
     <ul>
       <li>Fix use-after-free bug in NetworkManager authentication dialog <a href="https://bugzilla.redhat.com/show_bug.cgi?id=551665"><i>(RH#551665)</i></a>.</li>
       <li>Allow server to be specified with <tt>https://</tt> URL, including port and pathname (which Cisco calls 'UserGroup')</li>
       <li>Support connection through HTTP and SOCKS proxies.</li>
       <li>Handle HTTP redirection with port numbers.</li>
       <li>Handle HTTP redirection with IPv6 literal addresses.</li>
     </ul><br/>
  </li>
  <li><b><a href="https://www.infradead.org/openconnect/download/openconnect-2.12.tar.gz">OpenConnect v2.12</a></b> &#8212; 2009-12-07
     <ul>
       <li>Fix buffer overflow when generating useragent string.</li>
       <li>Cope with idiotic schizoDNS configurations by not repeating DNS lookup for VPN server on reconnects.</li>
       <li>Support DragonFlyBSD. Probably.</li>
     </ul><br/>
  </li>
  <li><b><a href="https://www.infradead.org/openconnect/download/openconnect-2.11.tar.gz">OpenConnect v2.11</a></b> &#8212; 2009-11-17
     <ul>
       <li>Add IPv6 support for FreeBSD.</li>
       <li>Support "split tunnel" mode for IPv6 routing.</li>
       <li>Fix bug where client certificate's MD5 was only given to the
	   CSD trojan if a PKCS#12 certificate was used.</li>
     </ul><br/>
  </li>
  <li><b><a href="https://www.infradead.org/openconnect/download/openconnect-2.10.tar.gz">OpenConnect v2.10</a></b> &#8212; 2009-11-04
     <ul>
       <li>OpenSolaris support.</li>
       <li>Preliminary support for IPv6 connectivity.</li>
       <li>Fix session shutdown on exit.</li>
       <li>Fix reconnection when TCP connection is closed.</li>
       <li>Support for "Cisco Secure Desktop" idiocy.</li>
       <li>Allow <tt>User-Agent:</tt> to be specified on command line.</li>
       <li>Fix session termination on disconnect.</li>
       <li>Fix recognition of certificates from OpenSSL 1.0.0.</li>
     </ul><br/>
  </li>
  <li><b><a href="https://www.infradead.org/openconnect/download/openconnect-2.01.tar.gz">OpenConnect v2.01</a></b> &#8212; 2009-06-24
     <ul>
       <li>Fix bug causing loss of DTLS (and lots of syslog spam about it)
	   after a CSTP reconnection.</li>
       <li>Don't apply OpenSSL certificate chain workaround if we already
	   have "extra" certificates loaded (e.g. from a PKCS#12 file).</li>
       <li>Load "extra" certificates from <tt>.pem</tt> files too.</li>
       <li>Fix SEGV caused by freeing certificates after processing cert
	   chain.</li>
     </ul><br/>
  </li>
  <li><b><a href="https://www.infradead.org/openconnect/download/openconnect-2.00.tar.gz">OpenConnect v2.00</a></b> &#8212; 2009-06-03
      <ul>
	<li>Add OpenBSD and FreeBSD support.</li>
	<li>Build with OpenSSL-0.9.7 (Mac OS X, OpenBSD, etc.)</li>
	<li>Support PKCS#12 certificates.</li>
	<li>Automatic detection of certificate type (PKCS#12, PEM, TPM).</li>
	<li>Work around OpenSSL trust chain issues (<a href="http://rt.openssl.org/Ticket/Display.html?id=1942&amp;amp;user=guest&amp;amp;pass=guest">RT#1942</a>).</li>
	<li>Allow PEM passphrase to be specified on command line.</li>
	<li>Allow PEM passphrase automatically generated from the <tt>fsid</tt> of the file system on which the certificate is stored.</li>
	<li>Fix certificate comparisons (in NM auth-dialog and <tt>--servercert</tt> option) to use SHA1 fingerprint, not signature.</li>
	<li>Fix segfault in NM auth-dialog when changing hosts.</li>
      </ul><br/>
  </li>
  <li><b><a href="https://www.infradead.org/openconnect/download/openconnect-1.40.tar.gz">OpenConnect v1.40</a></b> &#8212; 2009-05-27
      <ul>
	<li>Fix validation of server's SSL certificate when NetworkManager runs openconnect as an unprivileged user (which can't read the real user's trust chain file).</li>
	<li>Fix double-free of DTLS Cipher option on reconnect.</li>
	<li>Reconnect on SSL write errors</li>
	<li>Fix reporting of SSL errors through syslog/UI.</li>
      </ul><br/>
  </li>
  <li><b><a href="https://www.infradead.org/openconnect/download/openconnect-1.30.tar.gz">OpenConnect v1.30</a></b> &#8212; 2009-05-13
      <ul>
	<li>NetworkManager auth-dialog will now cache authentication form options.</li>
      </ul><br/>
  </li>
  <li><b><a href="https://www.infradead.org/openconnect/download/openconnect-1.20.tar.gz">OpenConnect v1.20</a></b> &#8212; 2009-05-08
      <ul>
	<li>DTLS cipher choice fixes.</li>
	<li>Improve handling of authentication group selection.</li>
	<li>Export more information to connection script.</li>
	<li>Add <tt>--background</tt> option to dæmonize after connection.</li>
	<li>Detect TCP connection closure.</li>
      </ul><br/>
  </li>
  <li><b><a href="https://www.infradead.org/openconnect/download/openconnect-1.10.tar.gz">OpenConnect v1.10</a></b> &#8212; 2009-04-01
      <ul>
	<li>NetworkManager UI rewrite with many improvements.</li>
	<li>Support for "UserGroups" where a single server offers multiple
	configurations according to the URL used to connect.</li>
      </ul><br/>
  </li>
  <li><b><a href="https://www.infradead.org/openconnect/download/openconnect-1.00.tar.gz">OpenConnect v1.00</a></b> &#8212; 2009-03-18
      <ul>
	<li>First non-beta release.</li>
      </ul>
  </li>
</ul>
	<INCLUDE file="inc/footer.tmpl" />
</PAGE><|MERGE_RESOLUTION|>--- conflicted
+++ resolved
@@ -15,15 +15,11 @@
 <ul>
    <li><b>OpenConnect HEAD</b>
      <ul>
-<<<<<<< HEAD
        <li>Rebuild test suite certificate chains (which had expired: <a href="https://gitlab.com/openconnect/openconnect/-/issues/609">#609</a>) </li>
        <li>Fix stray <tt>(null)</tt> in URL path after Pulse authentication (<a href="https://gitlab.com/openconnect/openconnect/-/commit/4023bd95c3dd6b273462e0782132f70a608dc721">4023bd95</a>).</li>
        <li>Fix config XML parsing mistake that left GlobalProtect ESP non-working in v9.10 (<a href="https://gitlab.com/openconnect/openconnect/-/merge_requests/475">!475</a>).</li>
        <li>Fix case sensitivity in GPST header matching (<a href="https://gitlab.com/openconnect/openconnect/-/merge_requests/474">!474</a>).</li>
-=======
        <li>Add external browser support for Windows ((<a href="https://gitlab.com/openconnect/openconnect/-/issues/553">#553</a>).</li>
-       <li>Fix stray <tt>(null)</tt> in URL path after Pulse authentication.</li>
->>>>>>> d4fc4b08
      </ul><br/>
   </li>
   <li><b><a href="https://www.infradead.org/openconnect/download/openconnect-9.10.tar.gz">OpenConnect v9.10</a></b>
